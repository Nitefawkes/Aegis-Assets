--- conflicted
+++ resolved
@@ -15,26 +15,18 @@
 mod compression;
 mod converters;
 mod formats;
-<<<<<<< HEAD
 mod mesh_pipeline;
 mod audio_pipeline;
 mod firelight_adpcm;
-=======
->>>>>>> 84423c8f
 
 #[cfg(test)]
 mod integration_test;
 
 use compression::decompress_unity_data;
-<<<<<<< HEAD
 use audio_pipeline::{convert_unity_audio_clip, AudioPipelineOptions};
 use converters::{convert_unity_asset, UnityAudioClip, UnityMesh};
 use formats::{AssetBundle, SerializedFile};
 use mesh_pipeline::{convert_unity_mesh, MeshPipelineOptions};
-=======
-use converters::convert_unity_asset;
-use formats::{AssetBundle, SerializedFile};
->>>>>>> 84423c8f
 
 /// Asset information for better categorization and AI tagging
 #[derive(Debug, Clone)]
@@ -153,38 +145,16 @@
         if !path.exists() {
             bail!("File does not exist: {}", path.display());
         }
-
-<<<<<<< HEAD
-        let file_data = std::fs::read(path).context("Failed to read Unity archive file")?;
-
+        
+        let file_data = std::fs::read(path)
+            .context("Failed to read Unity archive file")?;
+        
         // Determine file type and parse
         let (bundle, serialized_file) = Self::parse_unity_file(&file_data)?;
-
+        
         // Generate provenance
         let provenance = Self::create_provenance(path, &compliance_profile)?;
-=======
-        let file = File::open(path).context("Failed to open Unity archive file")?;
-        let metadata = file
-            .metadata()
-            .context("Failed to read Unity archive metadata")?;
-
-        if metadata.len() == 0 {
-            bail!("Unity archive file is empty: {}", path.display());
-        }
-
-        let data = unsafe {
-            MmapOptions::new()
-                .map(&file)
-                .context("Failed to memory-map Unity archive file")?
-        };
-
-        // Determine file type and parse
-        let (bundle, serialized_file) = Self::parse_unity_file(&data[..])?;
-
-        // Generate provenance
-        let provenance = Self::create_provenance(path, &compliance_profile, &data[..])?;
->>>>>>> 84423c8f
-
+        
         // Extract entry metadata
         let entries = Self::extract_entries(&bundle, &serialized_file)?;
 
@@ -237,19 +207,10 @@
     }
 
     /// Create provenance information
-<<<<<<< HEAD
     fn create_provenance(path: &Path, profile: &ComplianceProfile) -> Result<Provenance> {
         let source_data = std::fs::read(path)?;
         let source_hash = blake3::hash(&source_data).to_hex().to_string();
-=======
-    fn create_provenance(
-        path: &Path,
-        profile: &ComplianceProfile,
-        data: &[u8],
-    ) -> Result<Provenance> {
-        let source_hash = blake3::hash(data).to_hex().to_string();
->>>>>>> 84423c8f
-
+        
         Ok(Provenance {
             session_id: uuid::Uuid::new_v4(),
             game_id: Some("unity_generic".to_string()),
@@ -617,37 +578,17 @@
 impl UnityArchive {
     /// Extract data from a bundle block
     fn extract_bundle_block(&self, block: &formats::DirectoryInfo) -> Result<Vec<u8>> {
-<<<<<<< HEAD
         let file_data = std::fs::read(&self.file_path)?;
-
+        
         let start = block.offset as usize;
         let end = start + block.compressed_size as usize;
-
+        
         if end > file_data.len() {
             bail!("Block extends beyond file boundaries");
         }
-
+        
         let compressed_data = &file_data[start..end];
-
-=======
-        let start =
-            usize::try_from(block.offset).context("Bundle block offset exceeds platform limits")?;
-        let length = usize::try_from(block.compressed_size)
-            .context("Bundle block size exceeds platform limits")?;
-        let end = start
-            .checked_add(length)
-            .context("Bundle block would overflow mapped data")?;
-
-        if end > self.data.len() {
-            bail!("Block extends beyond file boundaries");
-codex/handle-unknown-compression-type-error
-        
-        let compressed_data = &file_data[start..end];
-
-        let compressed_data = &self.data[start..end];
-master
-
->>>>>>> 84423c8f
+        
         // Use the unified decompression function
         let result = decompress_unity_data(
             compressed_data,
@@ -674,32 +615,16 @@
         object: &formats::ObjectInfo,
         _serialized: &SerializedFile,
     ) -> Result<Vec<u8>> {
-<<<<<<< HEAD
         let file_data = std::fs::read(&self.file_path)?;
-
+        
         let start = object.offset as usize;
         let end = start + object.size as usize;
-
+        
         if end > file_data.len() {
             bail!("Object extends beyond file boundaries");
         }
-
+        
         Ok(file_data[start..end].to_vec())
-=======
-        let start = usize::try_from(object.offset)
-            .context("Serialized object offset exceeds platform limits")?;
-        let length = usize::try_from(object.size)
-            .context("Serialized object size exceeds platform limits")?;
-        let end = start
-            .checked_add(length)
-            .context("Serialized object would overflow mapped data")?;
-
-        if end > self.data.len() {
-            bail!("Object extends beyond file boundaries");
-        }
-
-        Ok(self.data[start..end].to_vec())
->>>>>>> 84423c8f
     }
 
     /// Get converted asset (PNG, glTF, OGG, etc.) - Unity-specific functionality
@@ -719,6 +644,45 @@
                         .context("Invalid path ID")?;
 
                 if let Some(object) = serialized.objects.iter().find(|o| o.path_id == path_id) {
+                    // Special handling for AudioClip to use enhanced audio pipeline
+                    if object.class_id == 83 { // AudioClip
+                        match UnityAudioClip::parse(&raw_data) {
+                            Ok(clip) => {
+                                match convert_unity_audio_clip(&clip, &self.audio_options) {
+                                    Ok(result) => {
+                                        info!(
+                                            "Audio pipeline produced {} ({})",
+                                            result.primary.filename,
+                                            result.stats
+                                        );
+                                        if let Some(ref secondary) = result.secondary {
+                                            info!(
+                                                "Audio secondary artifact available: {} ({} bytes)",
+                                                secondary.filename,
+                                                secondary.bytes.len()
+                                            );
+                                        }
+                                        if let Some(ref loop_meta) = result.loop_metadata {
+                                            info!("Audio loop metadata: {}", loop_meta);
+                                        }
+                                        info!("Audio validation: {}", result.validation);
+                                        for warning in &result.warnings {
+                                            warn!("Audio conversion warning: {}", warning);
+                                        }
+                                        return Ok((result.primary.filename, result.primary.bytes));
+                                    }
+                                    Err(e) => {
+                                        warn!("Audio pipeline failed for {}: {}. Returning raw data.", id.0, e);
+                                        return Ok((format!("{}.bin", id.0), raw_data));
+                                    }
+                                }
+                            }
+                            Err(e) => {
+                                warn!("Failed to parse AudioClip {}: {}. Falling back to generic converter.", id.0, e);
+                            }
+                        }
+                    }
+                    
                     // Try to convert the asset
                     match convert_unity_asset(object.class_id, &raw_data) {
                         Ok((filename, converted_data)) => {
@@ -726,48 +690,8 @@
                             return Ok((filename, converted_data));
                         }
                         Err(e) => {
-                            warn!(
-                                "Failed to convert asset {}: {}. Returning raw data.",
-                                id.0, e
-                            );
-<<<<<<< HEAD
-                            if object.class_id == 43 {
-                                let mesh = UnityMesh::parse(&raw_data)?;
-                                let result = convert_unity_mesh(&mesh, &self.mesh_options)?;
-                                info!(
-                                    "Mesh pipeline produced {} ({})",
-                                    result.primary.filename,
-                                    result.stats
-                                );
-                                return Ok((result.primary.filename, result.primary.bytes));
-                            } else if object.class_id == 83 {
-                                let clip = UnityAudioClip::parse(&raw_data)?;
-                                let result = convert_unity_audio_clip(&clip, &self.audio_options)?;
-                                info!(
-                                    "Audio pipeline produced {} ({})",
-                                    result.primary.filename,
-                                    result.stats
-                                );
-                                if let Some(ref secondary) = result.secondary {
-                                    info!(
-                                        "Audio secondary artifact available: {} ({} bytes)",
-                                        secondary.filename,
-                                        secondary.bytes.len()
-                                    );
-                                }
-                                if let Some(ref loop_meta) = result.loop_metadata {
-                                    info!("Audio loop metadata: {}", loop_meta);
-                                }
-                                info!("Audio validation: {}", result.validation);
-                                for warning in &result.warnings {
-                                    warn!("Audio conversion warning: {}", warning);
-                                }
-                                return Ok((result.primary.filename, result.primary.bytes));
-                            }
-
-=======
+                            warn!("Failed to convert asset {}: {}. Returning raw data.", id.0, e);
                             // Fall back to raw data with .bin extension
->>>>>>> 84423c8f
                             return Ok((format!("{}.bin", id.0), raw_data));
                         }
                     }
@@ -811,11 +735,7 @@
         // Test UnityRaw detection
         let unityraw_header = b"UnityRaw\x00\x00\x00\x00";
         assert!(UnityArchive::detect(unityraw_header));
-
-<<<<<<< HEAD
-=======
-master
->>>>>>> 84423c8f
+        
         // Test invalid header
         let invalid_header = b"Invalid\0\x00\x00\x00";
         assert!(!UnityArchive::detect(invalid_header));
